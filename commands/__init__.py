--- conflicted
+++ resolved
@@ -6,18 +6,7 @@
 from .refresh import entry as refresh
 
 # Fusion will automatically call the start() and stop() functions.
-<<<<<<< HEAD
-commands = [
-    assemblystats,
-    getandupdate,
-    insertSTEP,
-    refmanager,
-    refrences,
-    refresh,
-]
-=======
 commands = [assemblystats, getandupdate, insertSTEP, refmanager, refrences, refresh]
->>>>>>> e8dda125
 
 
 # Assumes you defined a "start" function in each of your modules.
